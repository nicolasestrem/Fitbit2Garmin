--- conflicted
+++ resolved
@@ -35,12 +35,9 @@
         id: claude-review
         uses: anthropics/claude-code-action@v1
         with:
-<<<<<<< HEAD
+
           # Use GitHub App OAuth token instead of API key (no API usage charges)
           github_token: ${{ secrets.CLAUDE_CODE_OAUTH_TOKEN }}
-=======
-          claude_code_oauth_token: ${{ secrets.CLAUDE_CODE_OAUTH_TOKEN }}
->>>>>>> 12dec9a0
           prompt: |
             REPO: ${{ github.repository }}
             PR NUMBER: ${{ github.event.pull_request.number }}
