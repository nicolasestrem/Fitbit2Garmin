--- conflicted
+++ resolved
@@ -5,20 +5,12 @@
 import axios from 'axios';
 import { FingerprintData } from './fingerprint';
 
-<<<<<<< HEAD
-// Configure API base URL
-// Production: Call the backend Vercel project
-// Development: Use localhost backend
-const API_BASE_URL = process.env.NODE_ENV === 'production'
-  ? 'https://fitbit2garmin-nicolasestrems-projects.vercel.app'  // Backend project URL
-  : process.env.REACT_APP_API_URL || 'http://localhost:8000';  // Localhost for development
-=======
 // Configure API base URL (update for production)
 const defaultApiBaseUrl =
   typeof window !== 'undefined' ? `${window.location.origin}/api` : '/api';
 const rawApiBaseUrl = process.env.REACT_APP_API_URL || defaultApiBaseUrl;
 const API_BASE_URL = rawApiBaseUrl.replace(/\/+$/, '');
->>>>>>> 4917babd
+
 
 const api = axios.create({
   baseURL: API_BASE_URL,
