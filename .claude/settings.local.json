--- conflicted
+++ resolved
@@ -10,12 +10,6 @@
       "mcp__vercel__get_deployment",
       "mcp__vercel__get_deployment_build_logs",
       "mcp__vercel__web_fetch_vercel_url",
-<<<<<<< HEAD
-<<<<<<< Updated upstream
-      "Bash(git config:*)"
-=======
-=======
->>>>>>> 7577f0a1
       "Bash(git config:*)",
       "mcp__vercel__list_teams",
       "Bash(node:*)",
@@ -23,30 +17,11 @@
       "mcp__vercel__search_vercel_documentation",
       "mcp__vercel__get_access_to_vercel_url",
       "mcp__cloudflare-bindings__set_active_account",
-<<<<<<< HEAD
-      "Bash(git add:*)",
-<<<<<<< Updated upstream
-<<<<<<< Updated upstream
-      "mcp__cloudflare-bindings__workers_list"
-<<<<<<< Updated upstream
->>>>>>> Stashed changes
-=======
->>>>>>> Stashed changes
-=======
-=======
->>>>>>> Stashed changes
       "mcp__cloudflare-bindings__accounts_list",
       "mcp__cloudflare-bindings__search_cloudflare_documentation",
       "Bash(npx wrangler pages deploy:*)",
       "WebFetch(domain:be677fe6.fitbit2garmin.pages.dev)",
       "WebFetch(domain:8559886d.fitbit2garmin.pages.dev)"
-<<<<<<< Updated upstream
->>>>>>> Stashed changes
-=======
->>>>>>> Stashed changes
-=======
-      "Bash(git add:*)"
->>>>>>> 7577f0a1
     ],
     "deny": [],
     "ask": []
